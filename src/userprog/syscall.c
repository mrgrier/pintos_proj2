#include "syscall.h"
#include "pagedir.h"
#include <user/syscall.h>
#include <stdio.h>
#include <syscall-nr.h>
#include "threads/interrupt.h"
#include "threads/thread.h"
<<<<<<< HEAD
#include "userprog/process.h"
=======
#include "devices/shutdown.h"
#include "threads/vaddr.h"

#define ERROR -1
#define MAX_ARGUMENTS 3
>>>>>>> b09de661

static void syscall_handler (struct intr_frame *);
void halt(void);
void exit(int);
pid_t exec(const char* cmd_line);
void retrieve_args_from_intr_frame(struct intr_frame* frame, int* args, int num_args);
int translate_to_kernel_pointer(const void* pointer);
void validate_pointer(const void*);

void syscall_init(void)
{
  intr_register_int (0x30, 3, INTR_ON, syscall_handler, "syscall");
}

static void
syscall_handler(struct intr_frame *f UNUSED) 
{
  int args[MAX_ARGUMENTS];
  validate_pointer(f->esp);

  switch(* (int*) f->esp)
  {
    case SYS_HALT:
    {
      halt();
      break;
    }
    case SYS_EXIT:
    {
      retrieve_args_from_intr_frame(f, &args[0], 1);
      exit(args[0]);
      break;
    }
    case SYS_EXEC:
    {
      retrieve_args_from_intr_frame(f, &args[0], 1);
      args[0] = translate_to_kernel_pointer((const void*) args[0]);
      f->eax = exec((const char*) args[0]);
      break;
    }
    case SYS_WAIT:
    {
      // TODO: Adam, put your code here.
      break;
    }
    case SYS_CREATE:    
    case SYS_REMOVE:    
    case SYS_OPEN:
    case SYS_FILESIZE:
    case SYS_READ:
    case SYS_WRITE:
    case SYS_SEEK:
    case SYS_TELL:
    case SYS_CLOSE:
    {
      // TODO: implement these functionalities.
      break;
    }
    default:
    {
      // now you fucked up.
      break;
    }
  }
}

void halt(void)
{
  shutdown_power_off();
}

void exit(int status)
{
  struct thread* current = thread_current();
  printf("%s: exit(%d)\n", current->name, status);
  thread_exit();
}

pid_t exec (const char* cmd_line)
{
  // not implemented.
  return NULL;
}

void retrieve_args_from_intr_frame(struct intr_frame* frame, int* args, int num_args)
{
  int i;
  int* arg_pointer;

  for(i = 0; i < num_args; i++)
  {
    arg_pointer = (int*) frame->esp + i + 1;
    validate_pointer(arg_pointer);
    args[i] = *arg_pointer;
  }
}

int translate_to_kernel_pointer(const void* pointer)
{
  validate_pointer(pointer);

  void* kernel_pointer = pagedir_get_page(thread_current()->pagedir, pointer);
  if(!kernel_pointer)
    exit(ERROR);

  return (int) kernel_pointer;
}

void validate_pointer(const void* pointer)
{
<<<<<<< HEAD
  printf ("system call!\n");
  thread_exit ();
}

static int
syscall_wait (pid_t pid)
{
	return process_wait(pid);
=======
  if(!is_user_vaddr(pointer))
    exit(ERROR);
>>>>>>> b09de661
}<|MERGE_RESOLUTION|>--- conflicted
+++ resolved
@@ -5,15 +5,13 @@
 #include <syscall-nr.h>
 #include "threads/interrupt.h"
 #include "threads/thread.h"
-<<<<<<< HEAD
 #include "userprog/process.h"
-=======
 #include "devices/shutdown.h"
 #include "threads/vaddr.h"
 
 #define ERROR -1
 #define MAX_ARGUMENTS 3
->>>>>>> b09de661
+
 
 static void syscall_handler (struct intr_frame *);
 void halt(void);
@@ -124,17 +122,12 @@
 
 void validate_pointer(const void* pointer)
 {
-<<<<<<< HEAD
-  printf ("system call!\n");
-  thread_exit ();
+  if(!is_user_vaddr(pointer))
+    exit(ERROR);
 }
 
 static int
 syscall_wait (pid_t pid)
 {
 	return process_wait(pid);
-=======
-  if(!is_user_vaddr(pointer))
-    exit(ERROR);
->>>>>>> b09de661
 }